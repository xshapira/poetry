--- conflicted
+++ resolved
@@ -274,14 +274,7 @@
 
 
 def test_username_password_special_chars():
-<<<<<<< HEAD
     auth = Auth("http://legacy.foo.bar", "user:", "/%2Fp@ssword")
     repo = MockRepository(auth=auth)
 
-    assert "http://user%3A:%2F%252Fp%40ssword@legacy.foo.bar" == repo.authenticated_url
-=======
-    auth = Auth("http://foo.bar", "user:", "/%2Fp@ssword")
-    repo = MockRepository(auth=auth)
-
-    assert "http://user%3A:%2F%252Fp%40ssword@foo.bar" == repo.authenticated_url
->>>>>>> 6ea3849b
+    assert "http://user%3A:%2F%252Fp%40ssword@legacy.foo.bar" == repo.authenticated_url