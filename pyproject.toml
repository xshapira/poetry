--- conflicted
+++ resolved
@@ -1,10 +1,6 @@
 [tool.poetry]
 name = "poetry"
-<<<<<<< HEAD
 version = "1.0.0a1"
-=======
-version = "0.12.11"
->>>>>>> 3dd09c2c
 description = "Python dependency management and packaging made easy."
 authors = [
     "Sébastien Eustace <sebastien@eustace.io>"
